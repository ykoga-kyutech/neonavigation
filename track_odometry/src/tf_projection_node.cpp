/*
 * Copyright (c) 2014-2017, the neonavigation authors
 * All rights reserved.
 *
 * Redistribution and use in source and binary forms, with or without
 * modification, are permitted provided that the following conditions are met:
 *
 *     * Redistributions of source code must retain the above copyright
 *       notice, this list of conditions and the following disclaimer.
 *     * Redistributions in binary form must reproduce the above copyright
 *       notice, this list of conditions and the following disclaimer in the
 *       documentation and/or other materials provided with the distribution.
 *     * Neither the name of the copyright holder nor the names of its 
 *       contributors may be used to endorse or promote products derived from 
 *       this software without specific prior written permission.
 *
 * THIS SOFTWARE IS PROVIDED BY THE COPYRIGHT HOLDERS AND CONTRIBUTORS "AS IS"
 * AND ANY EXPRESS OR IMPLIED WARRANTIES, INCLUDING, BUT NOT LIMITED TO, THE
 * IMPLIED WARRANTIES OF MERCHANTABILITY AND FITNESS FOR A PARTICULAR PURPOSE
 * ARE DISCLAIMED. IN NO EVENT SHALL THE COPYRIGHT OWNER OR CONTRIBUTORS BE
 * LIABLE FOR ANY DIRECT, INDIRECT, INCIDENTAL, SPECIAL, EXEMPLARY, OR
 * CONSEQUENTIAL DAMAGES (INCLUDING, BUT NOT LIMITED TO, PROCUREMENT OF
 * SUBSTITUTE GOODS OR SERVICES; LOSS OF USE, DATA, OR PROFITS; OR BUSINESS
 * INTERRUPTION) HOWEVER CAUSED AND ON ANY THEORY OF LIABILITY, WHETHER IN
 * CONTRACT, STRICT LIABILITY, OR TORT (INCLUDING NEGLIGENCE OR OTHERWISE)
 * ARISING IN ANY WAY OUT OF THE USE OF THIS SOFTWARE, EVEN IF ADVISED OF THE
 * POSSIBILITY OF SUCH DAMAGE.
 */

#include <ros/ros.h>

#include <tf2/utils.h>
#include <tf2_geometry_msgs/tf2_geometry_msgs.h>
#include <tf2_ros/transform_broadcaster.h>
#include <tf2_ros/transform_listener.h>

#include <string>

#include <track_odometry/tf_projection.h>

class TfProjectionNode
{
private:
  ros::NodeHandle nh_;
  ros::NodeHandle pnh_;
  tf2_ros::Buffer tf_buffer_;
  tf2_ros::TransformListener tf_listener_;
  tf2_ros::TransformBroadcaster tf_broadcaster_;

  double rate_;
  double tf_tolerance_;
  bool flat_;
  bool project_posture_;
  bool projection_surface_frame_is_fixed_;

  std::string source_frame_;
  std::string projection_surface_frame_;
  std::string parent_frame_;
  std::string projected_frame_;

public:
  TfProjectionNode()
    : nh_()
    , pnh_("~")
    , tf_listener_(tf_buffer_)
  {
    if (pnh_.hasParam("base_link_frame") ||
        pnh_.hasParam("projection_frame") ||
        pnh_.hasParam("target_frame") ||
        pnh_.hasParam("frame"))
    {
      ROS_ERROR(
          "tf_projection parameters \"base_link_frame\", \"projection_frame\", \"target_frame\", and \"frame\" "
          "are replaced by \"source_frame\", \"projection_surface_frame\", \"parent_frame\", and \"projected_frame\"");

      pnh_.param("base_link_frame", source_frame_, std::string("base_link"));
      pnh_.param("projection_frame", projection_surface_frame_, std::string("map"));
      pnh_.param("target_frame", parent_frame_, std::string("map"));
      pnh_.param("frame", projected_frame_, std::string("base_link_projected"));
    }
    else
    {
      pnh_.param("source_frame", source_frame_, std::string("base_link"));
      pnh_.param("projection_surface_frame", projection_surface_frame_, std::string("map"));
      pnh_.param("parent_frame", parent_frame_, std::string("map"));
      pnh_.param("projected_frame", projected_frame_, std::string("base_link_projected"));
    }

    pnh_.param("hz", rate_, 10.0);
    pnh_.param("tf_tolerance", tf_tolerance_, 0.1);
    pnh_.param("flat", flat_, false);

    pnh_.param("project_posture", project_posture_, false);
    if (project_posture_)
    {
      // Set true if the the projection_surface_frame is fixed frame viewed from source_frame, otherwise false
      // e.g. true:  projection_surface_frame: odom, source_frame: base_link
      //      false: projection_surface_frame: base_link, source_frame: odom
      pnh_.param("projection_surface_frame_is_fixed", projection_surface_frame_is_fixed_, true);
    }
  }
  void process()
  {
    tf2::Stamped<tf2::Transform> trans;
    tf2::Stamped<tf2::Transform> trans_target;
    try
    {
      tf2::fromMsg(
          tf_buffer_.lookupTransform(projection_surface_frame_, source_frame_, ros::Time(0), ros::Duration(0.1)),
          trans);
      tf2::fromMsg(
          tf_buffer_.lookupTransform(parent_frame_, projection_surface_frame_, trans.stamp_, ros::Duration(0.1)),
          trans_target);
    }
    catch (tf2::TransformException& e)
    {
      ROS_WARN_ONCE("%s", e.what());
      return;
    }

    if (project_posture_)
    {
<<<<<<< HEAD
      if (projection_surface_frame_is_fixed_)
      {
        const float yaw = tf2::getYaw(trans.getRotation());
        trans.setRotation(tf2::Quaternion(tf2::Vector3(0.0, 0.0, 1.0), yaw));
      }
      else
      {
        const tf2::Quaternion rot(trans.getRotation());
        const tf2::Quaternion rot_yaw(tf2::Vector3(0.0, 0.0, 1.0), tf2::getYaw(rot));
        const tf2::Transform rot_inv(rot_yaw * rot.inverse());
        trans.setData(rot_inv * trans);
      }
=======
      const double yaw = tf2::getYaw(trans.getRotation());
      trans.setRotation(tf2::Quaternion(tf2::Vector3(0.0, 0.0, 1.0), yaw));
>>>>>>> 6826fd09
    }

    const tf2::Stamped<tf2::Transform> result(
        track_odometry::projectTranslation(trans, trans_target),
        trans.stamp_ + ros::Duration(tf_tolerance_),
        parent_frame_);

    geometry_msgs::TransformStamped trans_out = tf2::toMsg(result);
    if (flat_)
    {
      const double yaw = tf2::getYaw(trans_out.transform.rotation);
      trans_out.transform.rotation = tf2::toMsg(tf2::Quaternion(tf2::Vector3(0.0, 0.0, 1.0), yaw));
    }
    trans_out.child_frame_id = projected_frame_;

    tf_broadcaster_.sendTransform(trans_out);
  }
  void cbTimer(const ros::TimerEvent& event)
  {
    process();
  }
  void spin()
  {
    ros::Timer timer = nh_.createTimer(
        ros::Duration(1.0 / rate_), &TfProjectionNode::cbTimer, this);
    ros::spin();
  }
};

int main(int argc, char* argv[])
{
  ros::init(argc, argv, "tf_projection");

  TfProjectionNode proj;
  proj.spin();

  return 0;
}<|MERGE_RESOLUTION|>--- conflicted
+++ resolved
@@ -120,7 +120,6 @@
 
     if (project_posture_)
     {
-<<<<<<< HEAD
       if (projection_surface_frame_is_fixed_)
       {
         const float yaw = tf2::getYaw(trans.getRotation());
@@ -133,10 +132,6 @@
         const tf2::Transform rot_inv(rot_yaw * rot.inverse());
         trans.setData(rot_inv * trans);
       }
-=======
-      const double yaw = tf2::getYaw(trans.getRotation());
-      trans.setRotation(tf2::Quaternion(tf2::Vector3(0.0, 0.0, 1.0), yaw));
->>>>>>> 6826fd09
     }
 
     const tf2::Stamped<tf2::Transform> result(
